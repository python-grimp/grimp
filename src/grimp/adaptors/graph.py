--- conflicted
+++ resolved
@@ -135,14 +135,8 @@
                 {
                     "importer": importer,
                     "imported": imported,
-<<<<<<< HEAD
-                    "line_number": line_number,
-                    "line_contents": line_contents,
-                    "type_checking": type_checking,
-=======
                     "line_number": cast(int, line_number),
                     "line_contents": cast(str, line_contents),
->>>>>>> dd07934b
                 }
             )
 
