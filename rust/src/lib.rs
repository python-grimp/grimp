mod caching;
pub mod errors;
pub mod exceptions;
mod filesystem;
pub mod graph;
pub mod import_parsing;
mod import_scanning;
pub mod module_expressions;
mod module_finding;

use crate::caching::read_cache_data_map_file;
use crate::errors::{GrimpError, GrimpResult};
use crate::exceptions::{
    CorruptCache, InvalidModuleExpression, ModuleNotPresent, NoSuchContainer, ParseError,
};
use crate::filesystem::{PyFakeBasicFileSystem, PyRealBasicFileSystem};
use crate::graph::higher_order_queries::Level;
use crate::graph::{Graph, Module, ModuleIterator, ModuleTokenIterator};
<<<<<<< HEAD
use crate::import_scanning::{
    get_file_system_boxed, py_found_packages_to_rust, scan_for_imports_no_py, to_py_direct_imports,
};
=======
use crate::import_scanning::{py_found_packages_to_rust, scan_for_imports_no_py};
>>>>>>> ae655cb0
use crate::module_expressions::ModuleExpression;
use derive_new::new;
use filesystem::get_file_system_boxed;
use itertools::Itertools;
use pyo3::IntoPyObjectExt;
use pyo3::exceptions::PyValueError;
use pyo3::prelude::*;
use pyo3::types::{IntoPyDict, PyDict, PyFrozenSet, PyList, PySet, PyString, PyTuple};
use rayon::prelude::*;
use rustc_hash::FxHashSet;
use std::collections::HashSet;

#[pymodule]
fn _rustgrimp(py: Python<'_>, m: &Bound<'_, PyModule>) -> PyResult<()> {
    m.add_wrapped(wrap_pyfunction!(scan_for_imports))?;
    m.add_wrapped(wrap_pyfunction!(read_cache_data_map_file))?;
    m.add_class::<GraphWrapper>()?;
    m.add_class::<PyRealBasicFileSystem>()?;
    m.add_class::<PyFakeBasicFileSystem>()?;
    m.add("ModuleNotPresent", py.get_type::<ModuleNotPresent>())?;
    m.add("NoSuchContainer", py.get_type::<NoSuchContainer>())?;
    m.add(
        "InvalidModuleExpression",
        py.get_type::<InvalidModuleExpression>(),
    )?;
    m.add("ParseError", py.get_type::<ParseError>())?;
    m.add("CorruptCache", py.get_type::<CorruptCache>())?;
    Ok(())
}

/// Statically analyses the given module and returns a set of Modules that
/// it imports.
/// Python args:
///
/// - module_files                   The modules to scan.
/// - found_packages:                Set of FoundPackages containing all the modules
///                                  for analysis.
/// - include_external_packages:     Whether to include imports of external modules (i.e.
///                                  modules not contained in modules_by_package_directory)
///                                  in the results.
/// - exclude_type_checking_imports: If True, don't include imports behind TYPE_CHECKING guards.
/// - file_system:                   The file system interface to use. (A BasicFileSystem.)
///
/// Returns dict[Module, set[DirectImport]].
#[pyfunction]
fn scan_for_imports<'py>(
    py: Python<'py>,
    module_files: Vec<Bound<'py, PyAny>>,
    found_packages: Bound<'py, PyAny>,
    include_external_packages: bool,
    exclude_type_checking_imports: bool,
    file_system: Bound<'py, PyAny>,
) -> PyResult<Bound<'py, PyDict>> {
    let file_system_boxed = get_file_system_boxed(&file_system)?;
    let found_packages_rust = py_found_packages_to_rust(&found_packages);
    let modules_rust: HashSet<module_finding::Module> = module_files
        .iter()
        .map(|module_file| {
            module_file
                .getattr("module")
                .unwrap()
                .extract::<module_finding::Module>()
                .unwrap()
        })
        .collect();

    let imports_by_module_result = py.detach(|| {
        scan_for_imports_no_py(
            &file_system_boxed,
            &found_packages_rust,
            include_external_packages,
            &modules_rust,
            exclude_type_checking_imports,
        )
    });

    match imports_by_module_result {
        Err(GrimpError::ParseError {
            module_filename,
            line_number,
            text,
            ..
        }) => {
            // TODO: define SourceSyntaxError using pyo3.
            let exceptions_pymodule = PyModule::import(py, "grimp.exceptions").unwrap();
            let py_exception_class = exceptions_pymodule.getattr("SourceSyntaxError").unwrap();
            let exception = py_exception_class
                .call1((module_filename, line_number, text))
                .unwrap();
            return Err(PyErr::from_value(exception));
        }
        Err(e) => {
            return Err(e.into());
        }
        _ => (),
    }
    let imports_by_module = imports_by_module_result.unwrap();

<<<<<<< HEAD
    let imports_by_module_py = PyDict::new(py);
    for (module, imports) in imports_by_module.iter() {
        let py_module_instance = py_module_class.call1((module.name.clone(),)).unwrap();
        let py_imports = to_py_direct_imports(py, imports);
        imports_by_module_py
            .set_item(py_module_instance, py_imports)
            .unwrap();
    }
=======
    let imports_by_module_py = import_scanning::imports_by_module_to_py(py, imports_by_module);
>>>>>>> ae655cb0

    Ok(imports_by_module_py)
}

#[pyclass(name = "Graph")]
struct GraphWrapper {
    _graph: Graph,
}

impl GraphWrapper {
    fn get_visible_module_by_name(&self, name: &str) -> Result<&Module, GrimpError> {
        self._graph
            .get_module_by_name(name)
            .filter(|m| !m.is_invisible())
            .ok_or(GrimpError::ModuleNotPresent(name.to_owned()))
    }
}

/// Wrapper around the Graph struct that integrates with Python.
#[pymethods]
impl GraphWrapper {
    #[new]
    fn new() -> Self {
        GraphWrapper {
            _graph: Graph::default(),
        }
    }

    pub fn get_modules(&self) -> HashSet<String> {
        self._graph.all_modules().visible().names().collect()
    }

    pub fn contains_module(&self, name: &str) -> bool {
        match self.get_visible_module_by_name(name) {
            Ok(_) => true,
            Err(GrimpError::ModuleNotPresent(_)) => false,
            _ => panic!("unexpected error checking for module existence"),
        }
    }

    #[pyo3(signature = (module, is_squashed = false))]
    pub fn add_module(&mut self, module: &str, is_squashed: bool) -> PyResult<()> {
        for ancestor_module in self
            ._graph
            .module_name_to_self_and_ancestors(module)
            .into_iter()
            .skip(1)
        {
            if self.is_module_squashed(&ancestor_module).unwrap_or(false) {
                return Err(PyValueError::new_err(format!(
                    "Module is a descendant of squashed module {}.",
                    &ancestor_module,
                )));
            };
        }

        if self.contains_module(module) && self.is_module_squashed(module)? != is_squashed {
            return Err(PyValueError::new_err(
                "Cannot add a squashed module when it is already present in the graph \
                        as an unsquashed module, or vice versa.",
            ));
        }

        match is_squashed {
            false => self._graph.get_or_add_module(module),
            true => self._graph.get_or_add_squashed_module(module),
        };
        Ok(())
    }

    pub fn remove_module(&mut self, module: &str) {
        if let Some(module) = self._graph.get_module_by_name(module) {
            self._graph.remove_module(module.token())
        }
    }

    pub fn squash_module(&mut self, module: &str) -> PyResult<()> {
        let module = self.get_visible_module_by_name(module)?.token();
        self._graph.squash_module(module);
        Ok(())
    }

    pub fn is_module_squashed(&self, module: &str) -> PyResult<bool> {
        Ok(self.get_visible_module_by_name(module)?.is_squashed())
    }

    #[pyo3(signature = (*, importer, imported, line_number=None, line_contents=None))]
    pub fn add_import(
        &mut self,
        importer: &str,
        imported: &str,
        line_number: Option<u32>,
        line_contents: Option<&str>,
    ) {
        let importer = self._graph.get_or_add_module(importer).token();
        let imported = self._graph.get_or_add_module(imported).token();
        match (line_number, line_contents) {
            (Some(line_number), Some(line_contents)) => {
                self._graph
                    .add_detailed_import(importer, imported, line_number, line_contents)
            }
            (None, None) => {
                self._graph.add_import(importer, imported);
            }
            _ => {
                // TODO handle better.
                panic!("Expected line_number and line_contents, or neither.");
            }
        }
    }

    #[pyo3(signature = (*, importer, imported))]
    pub fn remove_import(&mut self, importer: &str, imported: &str) -> PyResult<()> {
        let importer = self.get_visible_module_by_name(importer)?.token();
        let imported = self.get_visible_module_by_name(imported)?.token();
        self._graph.remove_import(importer, imported);
        Ok(())
    }

    pub fn count_imports(&self) -> usize {
        self._graph.count_imports()
    }

    pub fn find_children(&self, module: &str) -> PyResult<HashSet<String>> {
        let module = self
            ._graph
            .get_module_by_name(module)
            .ok_or(GrimpError::ModuleNotPresent(module.to_owned()))?;
        Ok(self
            ._graph
            .get_module_children(module.token())
            .visible()
            .names()
            .collect())
    }

    pub fn find_descendants(&self, module: &str) -> PyResult<HashSet<String>> {
        let module = self
            ._graph
            .get_module_by_name(module)
            .ok_or(GrimpError::ModuleNotPresent(module.to_owned()))?;
        Ok(self
            ._graph
            .get_module_descendants(module.token())
            .visible()
            .names()
            .collect())
    }

    pub fn find_matching_modules(&self, expression: &str) -> PyResult<HashSet<String>> {
        let expression: ModuleExpression = expression.parse()?;
        Ok(self
            ._graph
            .find_matching_modules(&expression)
            .visible()
            .names()
            .collect())
    }

    #[pyo3(signature = (*, importer, imported, as_packages = false))]
    pub fn direct_import_exists(
        &self,
        importer: &str,
        imported: &str,
        as_packages: bool,
    ) -> PyResult<bool> {
        let importer = self.get_visible_module_by_name(importer)?.token();
        let imported = self.get_visible_module_by_name(imported)?.token();
        Ok(self
            ._graph
            .direct_import_exists(importer, imported, as_packages)?)
    }

    pub fn find_modules_directly_imported_by(&self, module: &str) -> PyResult<HashSet<String>> {
        let module = self.get_visible_module_by_name(module)?.token();
        Ok(self
            ._graph
            .modules_directly_imported_by(module)
            .iter()
            .into_module_iterator(&self._graph)
            .visible()
            .names()
            .collect())
    }

    pub fn find_modules_that_directly_import(&self, module: &str) -> PyResult<HashSet<String>> {
        let module = self.get_visible_module_by_name(module)?.token();
        Ok(self
            ._graph
            .modules_that_directly_import(module)
            .iter()
            .into_module_iterator(&self._graph)
            .visible()
            .names()
            .collect())
    }

    #[pyo3(signature = (*, importer, imported))]
    pub fn get_import_details<'py>(
        &self,
        py: Python<'py>,
        importer: &str,
        imported: &str,
    ) -> PyResult<Bound<'py, PyList>> {
        let importer = match self._graph.get_module_by_name(importer) {
            Some(module) => module,
            None => return Ok(PyList::empty(py)),
        };
        let imported = match self._graph.get_module_by_name(imported) {
            Some(module) => module,
            None => return Ok(PyList::empty(py)),
        };

        PyList::new(
            py,
            self._graph
                .get_import_details(importer.token(), imported.token())
                .iter()
                .map(|import_details| {
                    ImportDetails::new(
                        importer.name(),
                        imported.name(),
                        import_details.line_number(),
                        import_details.line_contents(),
                    )
                })
                .sorted()
                .map(|import_details| {
                    [
                        ("importer", import_details.importer.into_py_any(py).unwrap()),
                        ("imported", import_details.imported.into_py_any(py).unwrap()),
                        (
                            "line_number",
                            import_details.line_number.into_py_any(py).unwrap(),
                        ),
                        (
                            "line_contents",
                            import_details.line_contents.into_py_any(py).unwrap(),
                        ),
                    ]
                    .into_py_dict(py)
                    .unwrap()
                }),
        )
    }

    #[pyo3(signature = (*, importer_expression, imported_expression))]
    pub fn find_matching_direct_imports<'py>(
        &self,
        py: Python<'py>,
        importer_expression: &str,
        imported_expression: &str,
    ) -> PyResult<Bound<'py, PyList>> {
        let importer_expression: ModuleExpression = importer_expression.parse()?;
        let imported_expression: ModuleExpression = imported_expression.parse()?;

        let matching_imports = self
            ._graph
            .find_matching_direct_imports(&importer_expression, &imported_expression);

        PyList::new(
            py,
            matching_imports
                .into_iter()
                .map(|(importer, imported)| {
                    let importer = self._graph.get_module(importer).unwrap();
                    let imported = self._graph.get_module(imported).unwrap();
                    Import::new(importer.name(), imported.name())
                })
                .sorted()
                .map(|import| {
                    [
                        ("importer", import.importer.into_py_any(py).unwrap()),
                        ("imported", import.imported.into_py_any(py).unwrap()),
                    ]
                    .into_py_dict(py)
                    .unwrap()
                }),
        )
    }

    #[allow(unused_variables)]
    #[pyo3(signature = (module, as_package=false))]
    pub fn find_downstream_modules(
        &self,
        module: &str,
        as_package: bool,
    ) -> PyResult<HashSet<String>> {
        let module = self.get_visible_module_by_name(module)?.token();
        Ok(self
            ._graph
            .find_downstream_modules(module, as_package)
            .iter()
            .into_module_iterator(&self._graph)
            .visible()
            .names()
            .collect())
    }

    #[allow(unused_variables)]
    #[pyo3(signature = (module, as_package=false))]
    pub fn find_upstream_modules(
        &self,
        module: &str,
        as_package: bool,
    ) -> PyResult<HashSet<String>> {
        let module = self.get_visible_module_by_name(module)?.token();
        Ok(self
            ._graph
            .find_upstream_modules(module, as_package)
            .iter()
            .into_module_iterator(&self._graph)
            .visible()
            .names()
            .collect())
    }

    #[pyo3(signature = (importer, imported, as_packages=false))]
    pub fn find_shortest_chain(
        &self,
        importer: &str,
        imported: &str,
        as_packages: bool,
    ) -> PyResult<Option<Vec<String>>> {
        let importer = self.get_visible_module_by_name(importer)?.token();
        let imported = self.get_visible_module_by_name(imported)?.token();
        Ok(self
            ._graph
            .find_shortest_chain(importer, imported, as_packages)?
            .map(|chain| {
                chain
                    .iter()
                    .into_module_iterator(&self._graph)
                    .names()
                    .collect()
            }))
    }

    #[pyo3(signature = (importer, imported, as_packages=false))]
    pub fn chain_exists(
        &self,
        importer: &str,
        imported: &str,
        as_packages: bool,
    ) -> PyResult<bool> {
        let importer = self.get_visible_module_by_name(importer)?.token();
        let imported = self.get_visible_module_by_name(imported)?.token();
        Ok(self._graph.chain_exists(importer, imported, as_packages)?)
    }

    #[pyo3(signature = (importer, imported, as_packages=true))]
    pub fn find_shortest_chains<'py>(
        &self,
        py: Python<'py>,
        importer: &str,
        imported: &str,
        as_packages: bool,
    ) -> PyResult<Bound<'py, PySet>> {
        let importer = self.get_visible_module_by_name(importer)?.token();
        let imported = self.get_visible_module_by_name(imported)?.token();
        let chains = self
            ._graph
            .find_shortest_chains(importer, imported, as_packages)?
            .into_iter()
            .map(|chain| {
                PyTuple::new(
                    py,
                    chain
                        .iter()
                        .into_module_iterator(&self._graph)
                        .names()
                        .collect::<Vec<_>>(),
                )
                .unwrap()
            });
        PySet::new(py, chains)
    }

    #[pyo3(signature = (module, as_package=false))]
    pub fn find_shortest_cycle(
        &self,
        module: &str,
        as_package: bool,
    ) -> PyResult<Option<Vec<String>>> {
        let module = self.get_visible_module_by_name(module)?.token();
        Ok(self
            ._graph
            .find_shortest_cycle(module, as_package)?
            .map(|chain| {
                chain
                    .iter()
                    .into_module_iterator(&self._graph)
                    .names()
                    .collect()
            }))
    }

    #[pyo3(signature = (layers, containers))]
    pub fn find_illegal_dependencies_for_layers<'py>(
        &self,
        py: Python<'py>,
        layers: &Bound<'py, PyTuple>,
        containers: HashSet<String>,
    ) -> PyResult<Bound<'py, PyTuple>> {
        let containers = self.parse_containers(&containers)?;
        let levels_by_container = self.parse_levels_by_container(layers, &containers);

        let illegal_dependencies = levels_by_container
            .into_iter()
            .par_bridge()
            .try_fold(
                Vec::new,
                |mut v: Vec<graph::higher_order_queries::PackageDependency>,
                 levels|
                 -> GrimpResult<_> {
                    v.extend(self._graph.find_illegal_dependencies_for_layers(&levels)?);
                    Ok(v)
                },
            )
            .try_reduce(
                Vec::new,
                |mut v: Vec<graph::higher_order_queries::PackageDependency>,
                 package_dependencies| {
                    v.extend(package_dependencies);
                    Ok(v)
                },
            )?;

        let illegal_dependencies = illegal_dependencies
            .into_iter()
            .map(|dep| {
                PackageDependency::new(
                    self._graph.get_module(*dep.importer()).unwrap().name(),
                    self._graph.get_module(*dep.imported()).unwrap().name(),
                    dep.routes()
                        .iter()
                        .map(|route| {
                            Route::new(
                                route
                                    .heads()
                                    .iter()
                                    .map(|m| self._graph.get_module(*m).unwrap().name())
                                    .collect(),
                                route
                                    .middle()
                                    .iter()
                                    .map(|m| self._graph.get_module(*m).unwrap().name())
                                    .collect(),
                                route
                                    .tails()
                                    .iter()
                                    .map(|m| self._graph.get_module(*m).unwrap().name())
                                    .collect(),
                            )
                        })
                        .collect(),
                )
            })
            .sorted()
            .collect::<Vec<_>>();

        self.convert_package_dependencies_to_python(py, illegal_dependencies)
    }

    pub fn clone(&self) -> GraphWrapper {
        GraphWrapper {
            _graph: self._graph.clone(),
        }
    }
}

impl GraphWrapper {
    fn parse_containers(
        &self,
        containers: &HashSet<String>,
    ) -> Result<HashSet<&Module>, GrimpError> {
        containers
            .iter()
            .map(|name| match self.get_visible_module_by_name(name) {
                Ok(module) => Ok(module),
                Err(GrimpError::ModuleNotPresent(_)) => {
                    Err(GrimpError::NoSuchContainer(name.into()))?
                }
                _ => panic!("unexpected error parsing containers"),
            })
            .collect::<Result<HashSet<_>, GrimpError>>()
    }

    fn parse_levels_by_container(
        &self,
        pylevels: &Bound<'_, PyTuple>,
        containers: &HashSet<&Module>,
    ) -> Vec<Vec<Level>> {
        let containers = match containers.is_empty() {
            true => vec![None],
            false => containers.iter().map(|c| Some(c.name())).collect(),
        };

        let mut levels_by_container: Vec<Vec<Level>> = vec![];
        for container in containers {
            let mut levels: Vec<Level> = vec![];
            for pylevel in pylevels.into_iter() {
                let level_dict = pylevel.downcast::<PyDict>().unwrap();
                let layers = level_dict
                    .get_item("layers")
                    .unwrap()
                    .unwrap()
                    .extract::<HashSet<String>>()
                    .unwrap()
                    .into_iter()
                    .map(|name| match container.clone() {
                        Some(container) => format!("{container}.{name}"),
                        None => name,
                    })
                    .filter_map(|name| match self.get_visible_module_by_name(&name) {
                        Ok(module) => Some(module.token()),
                        // TODO(peter) Error here? Or silently continue (backwards compatibility?)
                        Err(GrimpError::ModuleNotPresent(_)) => None,
                        _ => panic!("unexpected error parsing levels"),
                    })
                    .collect::<FxHashSet<_>>();

                let independent = level_dict
                    .get_item("independent")
                    .unwrap()
                    .unwrap()
                    .extract::<bool>()
                    .unwrap();

                let closed = level_dict
                    .get_item("closed")
                    .unwrap()
                    .unwrap()
                    .extract::<bool>()
                    .unwrap();

                levels.push(Level::new(layers, independent, closed));
            }
            levels_by_container.push(levels);
        }

        levels_by_container
    }

    fn convert_package_dependencies_to_python<'py>(
        &self,
        py: Python<'py>,
        package_dependencies: Vec<PackageDependency>,
    ) -> PyResult<Bound<'py, PyTuple>> {
        let mut python_dependencies: Vec<Bound<'py, PyDict>> = vec![];

        for rust_dependency in package_dependencies {
            let python_dependency = PyDict::new(py);
            python_dependency.set_item("imported", &rust_dependency.imported)?;
            python_dependency.set_item("importer", &rust_dependency.importer)?;
            let mut python_routes: Vec<Bound<'py, PyDict>> = vec![];
            for rust_route in &rust_dependency.routes {
                let route = PyDict::new(py);
                let heads: Vec<Bound<'py, PyString>> = rust_route
                    .heads
                    .iter()
                    .map(|module| PyString::new(py, module))
                    .collect();
                route.set_item("heads", PyFrozenSet::new(py, &heads)?)?;
                let middle: Vec<Bound<'py, PyString>> = rust_route
                    .middle
                    .iter()
                    .map(|module| PyString::new(py, module))
                    .collect();
                route.set_item("middle", PyTuple::new(py, &middle)?)?;
                let tails: Vec<Bound<'py, PyString>> = rust_route
                    .tails
                    .iter()
                    .map(|module| PyString::new(py, module))
                    .collect();
                route.set_item("tails", PyFrozenSet::new(py, &tails)?)?;

                python_routes.push(route);
            }

            python_dependency.set_item("routes", PyTuple::new(py, python_routes)?)?;
            python_dependencies.push(python_dependency)
        }

        PyTuple::new(py, python_dependencies)
    }
}

#[derive(Debug, Clone, PartialEq, Eq, PartialOrd, Ord, new)]
struct Import {
    importer: String,
    imported: String,
}

#[derive(Debug, Clone, PartialEq, Eq, PartialOrd, Ord, new)]
struct ImportDetails {
    importer: String,
    imported: String,
    line_number: u32,
    line_contents: String,
}

#[derive(Debug, Clone, PartialEq, Eq, PartialOrd, Ord, new)]
struct PackageDependency {
    importer: String,
    imported: String,
    routes: Vec<Route>,
}

#[derive(Debug, Clone, PartialEq, Eq, PartialOrd, Ord, new)]
struct Route {
    heads: Vec<String>,
    middle: Vec<String>,
    tails: Vec<String>,
}<|MERGE_RESOLUTION|>--- conflicted
+++ resolved
@@ -16,13 +16,7 @@
 use crate::filesystem::{PyFakeBasicFileSystem, PyRealBasicFileSystem};
 use crate::graph::higher_order_queries::Level;
 use crate::graph::{Graph, Module, ModuleIterator, ModuleTokenIterator};
-<<<<<<< HEAD
-use crate::import_scanning::{
-    get_file_system_boxed, py_found_packages_to_rust, scan_for_imports_no_py, to_py_direct_imports,
-};
-=======
 use crate::import_scanning::{py_found_packages_to_rust, scan_for_imports_no_py};
->>>>>>> ae655cb0
 use crate::module_expressions::ModuleExpression;
 use derive_new::new;
 use filesystem::get_file_system_boxed;
@@ -121,18 +115,7 @@
     }
     let imports_by_module = imports_by_module_result.unwrap();
 
-<<<<<<< HEAD
-    let imports_by_module_py = PyDict::new(py);
-    for (module, imports) in imports_by_module.iter() {
-        let py_module_instance = py_module_class.call1((module.name.clone(),)).unwrap();
-        let py_imports = to_py_direct_imports(py, imports);
-        imports_by_module_py
-            .set_item(py_module_instance, py_imports)
-            .unwrap();
-    }
-=======
     let imports_by_module_py = import_scanning::imports_by_module_to_py(py, imports_by_module);
->>>>>>> ae655cb0
 
     Ok(imports_by_module_py)
 }
